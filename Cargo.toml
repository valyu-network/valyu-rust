[package]
name = "valyu"
<<<<<<< HEAD
version = "0.3.2"
=======
version = "0.3.0"
>>>>>>> 6e85381a
edition = "2021"
authors = ["Valyu AI <hirsh@valyu.ai>"]
description = "Official Rust SDK for the Valyu AI API"
documentation = "https://docs.rs/valyu"
homepage = "https://valyu.ai"
repository = "https://github.com/valyu-network/valyu-rust"
license = "MIT OR Apache-2.0"
keywords = ["valyu", "ai", "search", "api", "sdk"]
categories = ["api-bindings", "web-programming"]
readme = "README.md"

[dependencies]
reqwest = { version = "0.12", features = ["json"] }
serde = { version = "1.0", features = ["derive"] }
serde_json = "1.0"
thiserror = "2.0"
tokio = { version = "1", features = ["time"] }

[dev-dependencies]
tokio = { version = "1.42", features = ["full"] }
dotenvy = "0.15"
anyhow = "1.0"<|MERGE_RESOLUTION|>--- conflicted
+++ resolved
@@ -1,10 +1,6 @@
 [package]
 name = "valyu"
-<<<<<<< HEAD
-version = "0.3.2"
-=======
-version = "0.3.0"
->>>>>>> 6e85381a
+version = "0.3.1"
 edition = "2021"
 authors = ["Valyu AI <hirsh@valyu.ai>"]
 description = "Official Rust SDK for the Valyu AI API"
